--- conflicted
+++ resolved
@@ -79,8 +79,7 @@
 	isLast,
 	isStreaming,
 }: ChatRowContentProps) => {
-<<<<<<< HEAD
-	const { mcpServers } = useExtensionState()
+	const { mcpServers, alwaysAllowMcp } = useExtensionState()
 	const [reasoningCollapsed, setReasoningCollapsed] = useState(false)
 
 	// Auto-collapse reasoning when new messages arrive
@@ -89,9 +88,6 @@
 			setReasoningCollapsed(true)
 		}
 	}, [isLast, message.say])
-=======
-	const { mcpServers, alwaysAllowMcp } = useExtensionState()
->>>>>>> af4161d7
 	const [cost, apiReqCancelReason, apiReqStreamingFailedMessage] = useMemo(() => {
 		if (message.text != null && message.say === "api_req_started") {
 			const info: ClineApiReqInfo = JSON.parse(message.text)
